--- conflicted
+++ resolved
@@ -5,7 +5,7 @@
 
 ## Example
 
-At work, I have to set some environment variables everytime I'm working on certain projects.  
+At work, I have to set some environment variables every time I'm working on certain projects.  
 For example, these can be Google Cloud settings, the Consul host or Docker configs.
 
 It's tedious to do that myself every time. 
@@ -16,14 +16,11 @@
 
 Thus, envy was born.
 
-<<<<<<< HEAD
-Thus, envy uses a config file that defines what environment variables to set for each folder.
+It uses a config file that defines what environment variables to set for each folder.
+The first regular expression that matches a path will be used.
 
 Run `envy edit` to open the config file.
 (On macOS, this file is located at `/Users/<user>/Library/Application Support/Envy/Config.toml`)
-=======
-It uses a config file that defines, what environment variables to set when:
->>>>>>> f930af23
 
 ```toml
 [[paths]]
@@ -40,12 +37,6 @@
 ]
 ```
 
-<<<<<<< HEAD
-=======
-On macOS, this file is located at `/Users/<user>/Library/Application Support/Envy/Config.toml`.  
->>>>>>> f930af23
-The first regular expression that matches a path will be used.
-
 ## Installation
 
 ```
@@ -58,25 +49,14 @@
 eval "$(envy hook zsh)"
 ```
 
-<<<<<<< HEAD
 Once you open a new shell, envy will watch directories and set the specified
-=======
-Once you load a new shell, envy will watch directories and set the specified  
->>>>>>> f930af23
 environment variables from the config file.
 
 ## Limitations
 
 * Only supports zsh for now.
-<<<<<<< HEAD
-* Only tested on macOS. Should also work on Linux and Windows.
+* Only tested on macOS. Should also work on Linux and Windows, though.
 * Does not unset variables when you leave a directory.
 * Developing this for myself. Thus, this project won't be very actively
-=======
-* Only tested on macOS. Should also work on Linux and Windows, though.
-* Does not unset variables when you leave a directory yet.
-* Only developing this for myself. Thus, this project won't be very actively
->>>>>>> f930af23
-  developed.
 
 [direnv]: https://direnv.net/